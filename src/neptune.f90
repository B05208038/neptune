--- conflicted
+++ resolved
@@ -859,21 +859,7 @@
         upcoming_maneuver_epoch_mjd = neptune%manoeuvres_model%get_upcoming_manoeuvre_change_epoch(epochs(1)%mjd + prop_counter/86400.d0, using_backwards_propagation=flag_backward)
         if (upcoming_maneuver_epoch_mjd > 0.d0) then
           manoeuvre_change_counter = (upcoming_maneuver_epoch_mjd - epochs(1)%mjd) * 86400.d0
-<<<<<<< HEAD
-          ! Reset when we are starting into the new maneuver or no-maneuver interval
-          if (abs(prop_counter - manoeuvre_change_counter) < epsilon(1.d0)) then
-            reset = 1
-            force_no_interpolation = .true.
-            ! reset also the count of subroutine calls to the integrator
-            call neptune%numerical_integrator%resetCountIntegrator()
-            !call message(' - Performing reset of integrator now '//toString(epochs(1)%mjd + prop_counter/86400.d0)//'('//toString(prop_counter)//') for upcoming maneuver '//toString(epochs(1)%mjd + manoeuvre_change_counter/86400.d0)//' ('//toString(manoeuvre_change_counter)//')', LOGFILE)
-          end if
-
-          !call message(' New maneuver change at: '//toString(epochs(1)%mjd + manoeuvre_change_counter/86400.d0)//' ('//toString(manoeuvre_change_counter)//')', LOGFILE)
-          !call message(' - Intermediate integrator call now? '//toString(epochs(1)%mjd + prop_counter/86400.d0)//'('//toString(prop_counter)//') for planned maneuver at '//toString(epochs(1)%mjd + request_time/86400.d0)//' ('//toString(request_time)//')', LOGFILE)
-=======
           !call message(' New maneuver change at: '//toString(epochs(1)%mjd + manoeuvre_change_counter/86400.d0)//' ('//toString(manoeuvre_change_counter)//')', LOG_AND_STDOUT)
->>>>>>> 59867ea6
           ! Check whether the manoeuvre change is more immenent than the step proposed
           if (.not. flag_backward .and. (manoeuvre_change_counter < request_time .and. manoeuvre_change_counter > prop_counter) &
             .or. flag_backward .and. (manoeuvre_change_counter > request_time .and. manoeuvre_change_counter < prop_counter)) then
